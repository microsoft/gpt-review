name: Python CI
on:
  push:
    branches: [ main ]
  pull_request_target:
    branches: [ main ]
  release:
    types: [released]
  workflow_dispatch:

env:
  OPENAI_API_KEY: ${{ secrets.OPENAI_API_KEY }}
  AZURE_OPENAI_API: ${{ secrets.AZURE_OPENAI_API }}
  AZURE_OPENAI_API_KEY: ${{ secrets.AZURE_OPENAI_API_KEY }}

jobs:
  validation:
    runs-on: ubuntu-latest
    env:
      GITHUB_TOKEN: ${{ secrets.GITHUB_TOKEN }}
      ADO_TOKEN: ${{ secrets.ADO_TOKEN }}
    strategy:
      fail-fast: false
      matrix:
        tools: ['black', 'bandit', 'pylint', 'flake8']
    steps:
      - uses: actions/checkout@v2
        with:
          ref: ${{ github.event.pull_request.head.sha }}

      - name: ${{ matrix.tools }}
        uses: microsoft/action-python@0.6.4
        with:
          ${{ matrix.tools }}: true
          workdir: '.'
          testdir: 'tests'
          python_version: '3.11.3'

  tests:
    runs-on: ubuntu-latest
    strategy:
      fail-fast: true
      matrix:
        python: ['3.8', '3.9', '3.10', '3.11']
        args: ['-m unit']
        flags: ['unittests']
        include:
          - python: 3.11
            args: -m integration
            flags: integration
    steps:
      - uses: actions/checkout@v2
        with:
          ref: ${{ github.event.pull_request.head.sha }}
<<<<<<< HEAD
      - name: ${{ matrix.tools }}
        uses: microsoft/action-python@0.6.4
=======
      - uses: Azure/login@v1.4.6
        if: ${{ matrix.flags == 'integration' }}
        with:
          creds: ${{ secrets.AZURE_CREDENTIALS }}
      - name: ${{ matrix.flags }}-${{ matrix.python }}
        uses: microsoft/action-python@0.6.3
>>>>>>> d00acfc9
        with:
          pytest: true
          args: ${{ matrix.args }}
          workdir: '.'
          testdir: 'tests'
          python_version: ${{ matrix.python }}
          flags: ${{ matrix.flags }}-${{ matrix.python }}

  publish:
    runs-on: ubuntu-latest
    steps:
      - uses: actions/checkout@v2
        with:
          ref: ${{ github.event.pull_request.head.sha }}
          token: ${{ secrets.PAT }}

      - uses: actions/setup-python@v4
        with:
          python-version: '3.11.3'
          cache: 'pip' # caching pip dependencies

      - name: Bump version and push tag
        id: tag_version
        uses: mathieudutour/github-tag-action@v6.0
        with:
          github_token: ${{ secrets.GITHUB_TOKEN }}
          dry_run: true
          tag_prefix: 'v'
          default_bump: false

      - name: Set Configurations
        if: steps.tag_version.outputs.release_type && github.event_name != 'release'
        shell: bash
        env:
          VERSION: ${{ steps.tag_version.outputs.new_version }}
        run: sed -ri 's/(__version__ = ")([0-9]+\.[0-9]+\.[0-9]+?.*)(")/\1'"$VERSION"'\3/' "src/gpt_review/__init__.py" || exit 1

      - name: Set Configurations
        if: steps.tag_version.outputs.release_type && github.event_name == 'release'
        shell: bash
        env:
          VERSION: ${{ steps.tag_version.outputs.previous_version }}
        run: sed -ri 's/(__version__ = ")([0-9]+\.[0-9]+\.[0-9]+?.*)(")/\1'"$VERSION"'\3/' "src/gpt_review/__init__.py" || exit 1

      - name: Publish Snapshot to TestPyPi
        uses: microsoft/action-python@0.6.3
        continue-on-error: true
        if: ${{ github.event_name == 'pull_request_target' }}
        with:
          pypi_publish: true
          pypi_password: ${{ secrets.TEST_PYPI_PASSWORD  }}
          pypi_repo: testpypi
          version_suffix: -post${{ github.run_number }}-dev${{ github.run_attempt }}
          workdir: '.'
          python_version: '3.11.3'

      - name: Publish RC to PyPi
        uses: microsoft/action-python@0.6.3
        if: ${{ github.event_name == 'push' }}
        with:
          pypi_publish: true
          pypi_password: ${{ secrets.PYPI_PASSWORD }}
          version_suffix: -rc${{ github.run_number }}-post${{ github.run_attempt }}
          workdir: '.'
          python_version: '3.11.3'

      - name: Publish Release to PyPi
        uses: microsoft/action-python@0.6.3
        if: ${{ github.event_name == 'release' }}
        with:
          pypi_publish: true
          pypi_password: ${{ secrets.PYPI_PASSWORD }}
          workdir: '.'
          python_version: '3.11.3'<|MERGE_RESOLUTION|>--- conflicted
+++ resolved
@@ -52,17 +52,12 @@
       - uses: actions/checkout@v2
         with:
           ref: ${{ github.event.pull_request.head.sha }}
-<<<<<<< HEAD
-      - name: ${{ matrix.tools }}
-        uses: microsoft/action-python@0.6.4
-=======
       - uses: Azure/login@v1.4.6
         if: ${{ matrix.flags == 'integration' }}
         with:
           creds: ${{ secrets.AZURE_CREDENTIALS }}
-      - name: ${{ matrix.flags }}-${{ matrix.python }}
-        uses: microsoft/action-python@0.6.3
->>>>>>> d00acfc9
+      - name: ${{ matrix.tools }}
+        uses: microsoft/action-python@0.6.4
         with:
           pytest: true
           args: ${{ matrix.args }}
