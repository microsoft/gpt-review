--- conflicted
+++ resolved
@@ -52,7 +52,7 @@
       - uses: actions/checkout@v2
         with:
           ref: ${{ github.event.pull_request.head.sha }}
-<<<<<<< HEAD
+
       - name: Install dependencies
         run: |
           python -m pip install --upgrade pip
@@ -63,7 +63,7 @@
         with:
           pytest: true
           args: -m unit --alluredir=allure-results
-=======
+
       - uses: Azure/login@v1.4.6
         if: ${{ matrix.flags == 'integration' }}
         with:
@@ -73,7 +73,6 @@
         with:
           pytest: true
           args: ${{ matrix.args }}
->>>>>>> d00acfc9
           workdir: '.'
           testdir: 'tests'
           python_version: ${{ matrix.python }}
