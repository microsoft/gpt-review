--- conflicted
+++ resolved
@@ -32,11 +32,7 @@
           ${{ matrix.tools }}: true
           workdir: '.'
           testdir: 'tests'
-<<<<<<< HEAD
-          python_version: '3.10'
-=======
           python_version: ${{ matrix.python }}
->>>>>>> 14a66169
 
   tests:
     runs-on: ubuntu-latest
