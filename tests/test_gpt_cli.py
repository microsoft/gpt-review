"""Pytest for gpt_review/main.py"""
from dataclasses import dataclass
import os
import pytest
import subprocess
import sys

from gpt_review._gpt_cli import cli
import gpt_review.constants as C


@dataclass
class CLICase:
    command: str
    expected_error_message: str = ""
    expected_error_code: int = 0


@dataclass
class CLICase1(CLICase):
    expected_error_code: int = 1


@dataclass
class CLICase2(CLICase):
    expected_error_code: int = 2


ROOT_COMMANDS = [
    CLICase("--version"),
    CLICase("--help"),
]

WHAT_LANGUAGE = "what programming language is this code written in?"

ASK_COMMANDS = [
    CLICase("ask --help"),
    CLICase("ask how are you"),
    CLICase("ask --fast how are you"),
    CLICase2(
        "ask how are you --fast --max-tokens",
        """usage: gpt ask [-h] [--verbose] [--debug] [--only-show-errors]
               [--output {json,jsonc,yaml,yamlc,table,tsv,none}]
               [--query JMESPATH] [--max-tokens MAX_TOKENS]
               [--temperature TEMPERATURE] [--top-p TOP_P]
               [--frequency-penalty FREQUENCY_PENALTY]
               [--presence-penalty PRESENCE_PENALTY]
               <QUESTION> [<QUESTION> ...]
gpt ask: error: argument --max-tokens: expected one argument
""",
    ),
    CLICase2(
        "ask how are you --fast --max-tokens 'test'",
        """usage: gpt ask [-h] [--verbose] [--debug] [--only-show-errors]
               [--output {json,jsonc,yaml,yamlc,table,tsv,none}]
               [--query JMESPATH] [--max-tokens MAX_TOKENS]
               [--temperature TEMPERATURE] [--top-p TOP_P]
               [--frequency-penalty FREQUENCY_PENALTY]
               [--presence-penalty PRESENCE_PENALTY]
               <QUESTION> [<QUESTION> ...]
gpt ask: error: argument --max-tokens: invalid int value: \"'test'\"
""",
    ),
    CLICase1(
        f"ask how are you --fast --max-tokens {C.MAX_TOKENS_MIN-1}",
        f"ERROR: --max-tokens must be a(n) int between {C.MAX_TOKENS_MIN} and {C.MAX_TOKENS_MAX}\n",
    ),
    CLICase1(
        f"ask how are you --temperature {C.TEMPERATURE_MAX+8}",
        f"ERROR: --temperature must be a(n) float between {C.TEMPERATURE_MIN} and {C.TEMPERATURE_MAX}\n",
    ),
    CLICase1(
        f"ask how are you --top-p {C.TOP_P_MAX+3.5}",
        f"ERROR: --top-p must be a(n) float between {C.TOP_P_MIN} and {C.TOP_P_MAX}\n",
    ),
    CLICase1(
        f"ask how are you --frequency-penalty {C.FREQUENCY_PENALTY_MAX+2}",
        f"ERROR: --frequency-penalty must be a(n) float between {C.FREQUENCY_PENALTY_MIN} and {C.FREQUENCY_PENALTY_MAX}\n",
    ),
    CLICase1(
        f"ask how are you --presence-penalty {C.PRESENCE_PENALTY_MAX+7.7}",
        f"ERROR: --presence-penalty must be a(n) float between {C.PRESENCE_PENALTY_MIN} and {C.PRESENCE_PENALTY_MAX}\n",
    ),
    CLICase1(
        f"ask how are you --fast --max-tokens {C.MAX_TOKENS_MAX+1} --top-p {C.TOP_P_DEFAULT}",
        f"ERROR: --max-tokens must be a(n) int between {C.MAX_TOKENS_MIN} and {C.MAX_TOKENS_MAX}\n",
    ),
    CLICase1(
        f"ask how are you --fast --frequency-penalty {C.FREQUENCY_PENALTY_MAX+3} --presence-penalty {C.PRESENCE_PENALTY_MAX+7.7}",
        f"ERROR: --frequency-penalty must be a(n) float between {C.FREQUENCY_PENALTY_MIN} and {C.FREQUENCY_PENALTY_MAX}\n",
    ),
<<<<<<< HEAD
    CLICase(
        f"ask how are you --fast --max-tokens {C.MAX_TOKENS_DEFAULT} --temperature {C.TEMPERATURE_DEFAULT} --top-p {C.TOP_P_DEFAULT} --frequency-penalty {C.FREQUENCY_PENALTY_DEFAULT} --presence-penalty {C.FREQUENCY_PENALTY_MAX}"
    ),
=======
>>>>>>> f656f264
    CLICase("github review --help"),
    CLICase("github review"),
    CLICase(f"ask --files src/gpt_review/__init__.py --files src/gpt_review/__init__.py {WHAT_LANGUAGE}"),
    CLICase(f"ask --fast -f src/gpt_review/__init__.py {WHAT_LANGUAGE}"),
    CLICase(f"ask --fast -d src/gpt_review --recursive --hidden --required-exts .py {WHAT_LANGUAGE}"),
    CLICase(f"ask --fast -repo microsoft/gpt-review {WHAT_LANGUAGE}"),
]

GIT_COMMANDS = [
    CLICase("git commit --help"),
    # CLICase("git commit"),
    # CLICase("git commit --large"),
    # CLICase("git commit --gpt4"),
]

REVIEW_COMMANDS = [
    CLICase("review --help"),
    CLICase("review diff --help"),
    CLICase("review diff --diff tests/mock.diff --config tests/config.summary.test.yml"),
]

ARGS = ROOT_COMMANDS + ASK_COMMANDS + GIT_COMMANDS + REVIEW_COMMANDS


def gpt_cli_test(command: CLICase) -> None:
    os.environ["GPT_ASK_COMMANDS"] = "1"

    sys.argv[1:] = command.command.split(" ")

    try:
        exit_code = cli()
    except SystemExit as e:
        exit_code = e.code
    finally:
        assert exit_code == command.expected_error_code


@pytest.mark.parametrize("command", ARGS)
@pytest.mark.integration
def test_int_gpt_cli(command: CLICase) -> None:
    """Test gpt commands from CLI file"""
    gpt_cli_test(command)


@pytest.mark.parametrize(
    "command",
    ARGS,
)
def test_gpt_cli(command: CLICase, mock_openai: None) -> None:
    gpt_cli_test(command)


@pytest.mark.parametrize("command", ARGS)
@pytest.mark.cli
def test_cli_gpt_cli(command: CLICase) -> None:
    """Test gpt commands from installed CLI"""

    command_array = f"gpt {command.command}".split(" ")

    result = subprocess.run(
        command_array,
        stdout=subprocess.PIPE,
        stderr=subprocess.PIPE,
        check=False,
    )

    assert result.returncode == command.expected_error_code


MODULE_COMMANDS = [
    CLICase("python -m gpt --version"),
    CLICase("python -m gpt_review --version"),
]


@pytest.mark.parametrize("command", MODULE_COMMANDS)
@pytest.mark.cli
def test_cli_gpt_module(command: CLICase) -> None:
    """Test running cli as module"""

    command_array = command.command.split(" ")

    result = subprocess.run(
        command_array,
        stdout=subprocess.PIPE,
        stderr=subprocess.PIPE,
        check=False,
    )

    assert result.returncode == command.expected_error_code<|MERGE_RESOLUTION|>--- conflicted
+++ resolved
@@ -89,12 +89,9 @@
         f"ask how are you --fast --frequency-penalty {C.FREQUENCY_PENALTY_MAX+3} --presence-penalty {C.PRESENCE_PENALTY_MAX+7.7}",
         f"ERROR: --frequency-penalty must be a(n) float between {C.FREQUENCY_PENALTY_MIN} and {C.FREQUENCY_PENALTY_MAX}\n",
     ),
-<<<<<<< HEAD
     CLICase(
         f"ask how are you --fast --max-tokens {C.MAX_TOKENS_DEFAULT} --temperature {C.TEMPERATURE_DEFAULT} --top-p {C.TOP_P_DEFAULT} --frequency-penalty {C.FREQUENCY_PENALTY_DEFAULT} --presence-penalty {C.FREQUENCY_PENALTY_MAX}"
     ),
-=======
->>>>>>> f656f264
     CLICase("github review --help"),
     CLICase("github review"),
     CLICase(f"ask --files src/gpt_review/__init__.py --files src/gpt_review/__init__.py {WHAT_LANGUAGE}"),
