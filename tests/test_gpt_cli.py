"""Pytest for gpt_review/main.py"""
from dataclasses import dataclass
import os
import pytest
import subprocess
import sys

from gpt_review._gpt_cli import cli
import gpt_review.constants as C


@dataclass
class CLICase:
    command: str
    expected_error_message: str = ""
    expected_error_code: int = 0


ROOT_COMMANDS = [
    CLICase("--version"),
    CLICase("--help"),
]

ASK_COMMANDS = [
    CLICase("ask --help"),
    CLICase("ask how are you"),
    CLICase(f"ask how are you --max-tokens={C.MAX_TOKENS_DEFAULT}"),
    CLICase(
        "ask how are you --max-tokens",
        """usage: gpt ask [-h] [--verbose] [--debug] [--only-show-errors]
               [--output {json,jsonc,yaml,yamlc,table,tsv,none}]
               [--query JMESPATH] [--max-tokens MAX_TOKENS]
               [--temperature TEMPERATURE] [--top-p TOP_P]
               [--frequency-penalty FREQUENCY_PENALTY]
               [--presence-penalty PRESENCE_PENALTY]
               <QUESTION> [<QUESTION> ...]
gpt ask: error: argument --max-tokens: expected one argument
""",
        2,
    ),
    CLICase(
        "ask how are you --max-tokens 'test'",
        """usage: gpt ask [-h] [--verbose] [--debug] [--only-show-errors]
               [--output {json,jsonc,yaml,yamlc,table,tsv,none}]
               [--query JMESPATH] [--max-tokens MAX_TOKENS]
               [--temperature TEMPERATURE] [--top-p TOP_P]
               [--frequency-penalty FREQUENCY_PENALTY]
               [--presence-penalty PRESENCE_PENALTY]
               <QUESTION> [<QUESTION> ...]
gpt ask: error: argument --max-tokens: invalid int value: \"'test'\"
""",
        2,
    ),
    CLICase(
        f"ask how are you --max-tokens {C.MAX_TOKENS_MIN-1}",
        f"ERROR: --max-tokens must be a(n) int between {C.MAX_TOKENS_MIN} and {C.MAX_TOKENS_MAX}\n",
        1,
    ),
    CLICase(f"ask how are you --temperature {C.TEMPERATURE_DEFAULT}"),
    CLICase(
        f"ask how are you --temperature {C.TEMPERATURE_MAX+8}",
        f"ERROR: --temperature must be a(n) float between {C.TEMPERATURE_MIN} and {C.TEMPERATURE_MAX}\n",
        1,
    ),
    CLICase(f"ask how are you --top-p {C.TOP_P_DEFAULT}"),
    CLICase(
        f"ask how are you --top-p {C.TOP_P_MAX+3.5}",
        f"ERROR: --top-p must be a(n) float between {C.TOP_P_MIN} and {C.TOP_P_MAX}\n",
        1,
    ),
    CLICase(f"ask how are you --frequency-penalty {C.FREQUENCY_PENALTY_DEFAULT}"),
    CLICase(
        f"ask how are you --frequency-penalty {C.FREQUENCY_PENALTY_MAX+2}",
        f"ERROR: --frequency-penalty must be a(n) float between {C.FREQUENCY_PENALTY_MIN} and {C.FREQUENCY_PENALTY_MAX}\n",
        1,
    ),
    CLICase(f"ask how are you --presence-penalty {C.PRESENCE_PENALTY_DEFAULT}"),
    CLICase(
        f"ask how are you --presence-penalty {C.PRESENCE_PENALTY_MAX+7.7}",
        f"ERROR: --presence-penalty must be a(n) float between {C.PRESENCE_PENALTY_MIN} and {C.PRESENCE_PENALTY_MAX}\n",
        1,
    ),
    CLICase(f"ask how are you --max-tokens={C.MAX_TOKENS_DEFAULT} --temperature {C.TEMPERATURE_DEFAULT}"),
    CLICase(f"ask how are you --max-tokens={C.MAX_TOKENS_DEFAULT} --top-p {C.TOP_P_DEFAULT}"),
    CLICase(
        f"ask how are you --max-tokens {C.MAX_TOKENS_MAX+1} --top-p {C.TOP_P_DEFAULT}",
        f"ERROR: --max-tokens must be a(n) int between {C.MAX_TOKENS_MIN} and {C.MAX_TOKENS_MAX}\n",
        1,
    ),
    CLICase(
        f"ask how are you --frequency-penalty {C.FREQUENCY_PENALTY_DEFAULT} --presence-penalty {C.PRESENCE_PENALTY_DEFAULT}"
    ),
    CLICase(
        f"ask how are you --frequency-penalty {C.FREQUENCY_PENALTY_MAX+3} --presence-penalty {C.PRESENCE_PENALTY_MAX+7.7}",
        f"ERROR: --frequency-penalty must be a(n) float between {C.FREQUENCY_PENALTY_MIN} and {C.FREQUENCY_PENALTY_MAX}\n",
        1,
    ),
<<<<<<< HEAD
    CLICase(
        f"ask how are you --max-tokens={C.MAX_TOKENS_DEFAULT} --temperature {C.TEMPERATURE_DEFAULT} --frequency-penalty {C.FREQUENCY_PENALTY_DEFAULT} --presence-penalty {C.FREQUENCY_PENALTY_MAX}"
    ),
    CLICase(
        f"""ask how are you --max-tokens {C.MAX_TOKENS_DEFAULT} --top-p {C.TOP_P_DEFAULT} --frequency-penalty {C.FREQUENCY_PENALTY_DEFAULT} --presence-penalty {C.FREQUENCY_PENALTY_MAX}"""
    ),
    CLICase("ask --files review.py --files review.py what programming language is this code written in?"),
=======
    CLICase("ask how are you --max-tokens=5 --temperature 0.1 --frequency-penalty 1 --presence-penalty 0.7"),
    CLICase("ask how are you --max-tokens=5 --top-p 0.7 --frequency-penalty 1 --presence-penalty 0.7"),
>>>>>>> c09bbed9
]

ARGS = ROOT_COMMANDS + ASK_COMMANDS


@pytest.mark.parametrize("command", ARGS)
@pytest.mark.cli
def test_cli_gpt_cli(command: CLICase) -> None:
    """Test gpt commands from installed CLI"""

    command_array = f"gpt {command.command}".split(" ")

    result = subprocess.run(
        command_array,
        stdout=subprocess.PIPE,
        stderr=subprocess.PIPE,
        check=False,
    )

    assert result.returncode == command.expected_error_code


def gpt_cli_test(command: CLICase) -> None:
    os.environ["GPT_ASK_COMMANDS"] = "1"

    sys.argv[1:] = command.command.split(" ")

    try:
        exit_code = cli()
    except SystemExit as e:
        exit_code = e.code
    finally:
        assert exit_code == command.expected_error_code


@pytest.mark.parametrize("command", ARGS)
@pytest.mark.integration
def test_int_gpt_cli(command: CLICase) -> None:
    """Test gpt commands from CLI file"""
    gpt_cli_test(command)


@pytest.mark.parametrize(
    "command",
    ARGS,
)
def test_gpt_cli(command: CLICase, mock_openai: None) -> None:
    gpt_cli_test(command)<|MERGE_RESOLUTION|>--- conflicted
+++ resolved
@@ -95,18 +95,12 @@
         f"ERROR: --frequency-penalty must be a(n) float between {C.FREQUENCY_PENALTY_MIN} and {C.FREQUENCY_PENALTY_MAX}\n",
         1,
     ),
-<<<<<<< HEAD
     CLICase(
         f"ask how are you --max-tokens={C.MAX_TOKENS_DEFAULT} --temperature {C.TEMPERATURE_DEFAULT} --frequency-penalty {C.FREQUENCY_PENALTY_DEFAULT} --presence-penalty {C.FREQUENCY_PENALTY_MAX}"
     ),
     CLICase(
         f"""ask how are you --max-tokens {C.MAX_TOKENS_DEFAULT} --top-p {C.TOP_P_DEFAULT} --frequency-penalty {C.FREQUENCY_PENALTY_DEFAULT} --presence-penalty {C.FREQUENCY_PENALTY_MAX}"""
     ),
-    CLICase("ask --files review.py --files review.py what programming language is this code written in?"),
-=======
-    CLICase("ask how are you --max-tokens=5 --temperature 0.1 --frequency-penalty 1 --presence-penalty 0.7"),
-    CLICase("ask how are you --max-tokens=5 --top-p 0.7 --frequency-penalty 1 --presence-penalty 0.7"),
->>>>>>> c09bbed9
 ]
 
 ARGS = ROOT_COMMANDS + ASK_COMMANDS
