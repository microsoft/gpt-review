--- conflicted
+++ resolved
@@ -26,13 +26,9 @@
 class CLICase2(CLICase):
     expected_error_code: int = 2
 
+
 SAMPLE_FILE = "src/gpt_review/__init__.py"
 
-<<<<<<< HEAD
-=======
-SAMPLE_FILE = "src/gpt_review/__init__.py"
-
->>>>>>> 0e689105
 QUESTION = "how are you"
 
 WHAT_LANGUAGE = "what programming language is this code written in?"
@@ -116,11 +112,7 @@
     CLICase("review diff --diff tests/mock.diff --config tests/config.summary.test.yml"),
 ]
 
-<<<<<<< HEAD
 ARGS = ROOT_COMMANDS + ASK_COMMANDS + GIT_COMMANDS + REVIEW_COMMANDS
-=======
-ARGS = ROOT_COMMANDS + ASK_COMMANDS + GIT_COMMANDS
->>>>>>> 0e689105
 ARGS_DICT = {arg.command: arg for arg in ARGS}
 
 MODULE_COMMANDS = [
@@ -160,11 +152,7 @@
     """Test gpt commands from installed CLI"""
     command_array = f"gpt {ARGS_DICT[command].command}".split(" ")
 
-<<<<<<< HEAD
     cli_test(ARGS_DICT[command], command_array)
-=======
-    cli_test(command, command_array)
->>>>>>> 0e689105
 
 
 @pytest.mark.parametrize("command", MODULE_DICT.keys())
@@ -173,11 +161,7 @@
     """Test running cli as module"""
     command_array = MODULE_DICT[command].command.split(" ")
 
-<<<<<<< HEAD
-    cli_test(ARGS_DICT[command], command_array)
-=======
-    cli_test(command, command_array)
->>>>>>> 0e689105
+    cli_test(MODULE_DICT[command], command_array)
 
 
 @pytest.mark.parametrize("command", ARGS_DICT.keys())
