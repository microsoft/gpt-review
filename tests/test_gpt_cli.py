--- conflicted
+++ resolved
@@ -33,11 +33,6 @@
 ]
 
 ASK_COMMANDS = [
-<<<<<<< HEAD
-    "ask --help",
-    "ask how are you",
-    "ask --file review.py --file review.py what programming language is this code written in?",
-=======
     CLICase("ask --help"),
     CLICase("ask how are you"),
     CLICase("ask how are you --max-tokens=5"),
@@ -111,7 +106,7 @@
     ),
     CLICase("ask how are you --max-tokens=5 --temperature 0.1 --frequency-penalty 1 --presence-penalty 0.7"),
     CLICase("ask how are you --max-tokens=5 --top-p 0.7 --frequency-penalty 1 --presence-penalty 0.7"),
->>>>>>> 3469edc3
+    CLICase("ask --file review.py --file review.py what programming language is this code written in?"),
 ]
 
 ARGS = ROOT_COMMANDS + ASK_COMMANDS
