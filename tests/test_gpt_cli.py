"""Pytest for gpt_review/main.py"""
from dataclasses import dataclass
import os
import pytest
import subprocess
import sys

from gpt_review._gpt_cli import cli
import gpt_review.constants as C


@dataclass
class CLICase:
    command: str
    expected_error_message: str = ""
    expected_error_code: int = 0


ROOT_COMMANDS = [
    CLICase("--version"),
    CLICase("--help"),
]

ASK_COMMANDS = [
    CLICase("ask --help"),
    CLICase("ask how are you"),
    CLICase("ask --fast how are you"),
    CLICase(f"ask how are you --fast --max-tokens={C.MAX_TOKENS_DEFAULT}"),
    CLICase(
        "ask how are you --fast --max-tokens",
        """usage: gpt ask [-h] [--verbose] [--debug] [--only-show-errors]
               [--output {json,jsonc,yaml,yamlc,table,tsv,none}]
               [--query JMESPATH] [--max-tokens MAX_TOKENS]
               [--temperature TEMPERATURE] [--top-p TOP_P]
               [--frequency-penalty FREQUENCY_PENALTY]
               [--presence-penalty PRESENCE_PENALTY]
               <QUESTION> [<QUESTION> ...]
gpt ask: error: argument --max-tokens: expected one argument
""",
        2,
    ),
    CLICase(
        "ask how are you --fast --max-tokens 'test'",
        """usage: gpt ask [-h] [--verbose] [--debug] [--only-show-errors]
               [--output {json,jsonc,yaml,yamlc,table,tsv,none}]
               [--query JMESPATH] [--max-tokens MAX_TOKENS]
               [--temperature TEMPERATURE] [--top-p TOP_P]
               [--frequency-penalty FREQUENCY_PENALTY]
               [--presence-penalty PRESENCE_PENALTY]
               <QUESTION> [<QUESTION> ...]
gpt ask: error: argument --max-tokens: invalid int value: \"'test'\"
""",
        2,
    ),
    CLICase(
        f"ask how are you --fast --max-tokens {C.MAX_TOKENS_MIN-1}",
        f"ERROR: --max-tokens must be a(n) int between {C.MAX_TOKENS_MIN} and {C.MAX_TOKENS_MAX}\n",
        1,
    ),
    CLICase(f"ask how are you --fast --temperature {C.TEMPERATURE_DEFAULT}"),
    CLICase(
        f"ask how are you --temperature {C.TEMPERATURE_MAX+8}",
        f"ERROR: --temperature must be a(n) float between {C.TEMPERATURE_MIN} and {C.TEMPERATURE_MAX}\n",
        1,
    ),
    CLICase(f"ask how are you --fast --top-p {C.TOP_P_DEFAULT}"),
    CLICase(
        f"ask how are you --top-p {C.TOP_P_MAX+3.5}",
        f"ERROR: --top-p must be a(n) float between {C.TOP_P_MIN} and {C.TOP_P_MAX}\n",
        1,
    ),
    CLICase(f"ask how are you --fast --frequency-penalty {C.FREQUENCY_PENALTY_DEFAULT}"),
    CLICase(
        f"ask how are you --frequency-penalty {C.FREQUENCY_PENALTY_MAX+2}",
        f"ERROR: --frequency-penalty must be a(n) float between {C.FREQUENCY_PENALTY_MIN} and {C.FREQUENCY_PENALTY_MAX}\n",
        1,
    ),
    CLICase(f"ask how are you --fast --presence-penalty {C.PRESENCE_PENALTY_DEFAULT}"),
    CLICase(
        f"ask how are you --presence-penalty {C.PRESENCE_PENALTY_MAX+7.7}",
        f"ERROR: --presence-penalty must be a(n) float between {C.PRESENCE_PENALTY_MIN} and {C.PRESENCE_PENALTY_MAX}\n",
        1,
    ),
    CLICase(f"ask how are you --fast --max-tokens={C.MAX_TOKENS_DEFAULT} --temperature {C.TEMPERATURE_DEFAULT}"),
    CLICase(f"ask how are you --fast --max-tokens={C.MAX_TOKENS_DEFAULT} --top-p {C.TOP_P_DEFAULT}"),
    CLICase(
        f"ask how are you --fast --max-tokens {C.MAX_TOKENS_MAX+1} --top-p {C.TOP_P_DEFAULT}",
        f"ERROR: --max-tokens must be a(n) int between {C.MAX_TOKENS_MIN} and {C.MAX_TOKENS_MAX}\n",
        1,
    ),
    CLICase(
        f"ask how are you --fast --frequency-penalty {C.FREQUENCY_PENALTY_DEFAULT} --presence-penalty {C.PRESENCE_PENALTY_DEFAULT}"
    ),
    CLICase(
        f"ask how are you --fast --frequency-penalty {C.FREQUENCY_PENALTY_MAX+3} --presence-penalty {C.PRESENCE_PENALTY_MAX+7.7}",
        f"ERROR: --frequency-penalty must be a(n) float between {C.FREQUENCY_PENALTY_MIN} and {C.FREQUENCY_PENALTY_MAX}\n",
        1,
    ),
    CLICase(
        f"ask how are you --fast --max-tokens={C.MAX_TOKENS_DEFAULT} --temperature {C.TEMPERATURE_DEFAULT} --frequency-penalty {C.FREQUENCY_PENALTY_DEFAULT} --presence-penalty {C.FREQUENCY_PENALTY_MAX}"
    ),
    CLICase(
        f"""ask how are you --fast --max-tokens {C.MAX_TOKENS_DEFAULT} --top-p {C.TOP_P_DEFAULT} --frequency-penalty {C.FREQUENCY_PENALTY_DEFAULT} --presence-penalty {C.FREQUENCY_PENALTY_MAX}"""
    ),
<<<<<<< HEAD
    CLICase("git commit --help"),
    # CLICase("git commit"),
=======
    CLICase(
        "ask --files src/gpt_review/main.py --files src/gpt_review/main.py what programming language is this code written in?"
    ),
>>>>>>> 8e83c58d
    CLICase("github review --help"),
    CLICase(
        "ask --files src/gpt_review/__init__.py --files src/gpt_review/__init__.py what programming language is this code written in?"
    ),
    CLICase("ask --fast -f src/gpt_review/__init__.py what programming language is this code written in?"),
    CLICase("ask --fast -d src/gpt_review --recursive --hidden what programming language is this code written in?"),
    CLICase("ask --fast -repo microsoft/gpt-review what programming language is this code written in?"),
]

GIT_COMMANDS = [
    CLICase("git commit --help"),
    # CLICase("git commit"),
    # CLICase("git commit --large"),
    # CLICase("git commit --gpt4"),
]

REVIEW_COMMANDS = [
    CLICase("review --help"),
    CLICase("review diff --help"),
    CLICase("review diff --diff tests/mock.diff --config tests/config.summary.test.yml"),
]

ARGS = ROOT_COMMANDS + ASK_COMMANDS + GIT_COMMANDS + REVIEW_COMMANDS


def gpt_cli_test(command: CLICase) -> None:
    os.environ["GPT_ASK_COMMANDS"] = "1"

    sys.argv[1:] = command.command.split(" ")

    try:
        exit_code = cli()
    except SystemExit as e:
        exit_code = e.code
    finally:
        assert exit_code == command.expected_error_code


@pytest.mark.parametrize("command", ARGS)
@pytest.mark.integration
def test_int_gpt_cli(command: CLICase) -> None:
    """Test gpt commands from CLI file"""
    gpt_cli_test(command)


@pytest.mark.parametrize(
    "command",
    ARGS,
)
def test_gpt_cli(command: CLICase, mock_openai: None) -> None:
    gpt_cli_test(command)


@pytest.mark.parametrize("command", ARGS)
@pytest.mark.cli
def test_cli_gpt_cli(command: CLICase) -> None:
    """Test gpt commands from installed CLI"""

    command_array = f"gpt {command.command}".split(" ")

    result = subprocess.run(
        command_array,
        stdout=subprocess.PIPE,
        stderr=subprocess.PIPE,
        check=False,
    )

    assert result.returncode == command.expected_error_code


MODULE_COMMANDS = [
    CLICase("python -m gpt --version"),
    CLICase("python -m gpt_review --version"),
]


@pytest.mark.parametrize("command", MODULE_COMMANDS)
@pytest.mark.cli
def test_cli_gpt_module(command: CLICase) -> None:
    """Test running cli as module"""

    command_array = command.command.split(" ")

    result = subprocess.run(
        command_array,
        stdout=subprocess.PIPE,
        stderr=subprocess.PIPE,
        check=False,
    )

    assert result.returncode == command.expected_error_code<|MERGE_RESOLUTION|>--- conflicted
+++ resolved
@@ -102,14 +102,6 @@
     CLICase(
         f"""ask how are you --fast --max-tokens {C.MAX_TOKENS_DEFAULT} --top-p {C.TOP_P_DEFAULT} --frequency-penalty {C.FREQUENCY_PENALTY_DEFAULT} --presence-penalty {C.FREQUENCY_PENALTY_MAX}"""
     ),
-<<<<<<< HEAD
-    CLICase("git commit --help"),
-    # CLICase("git commit"),
-=======
-    CLICase(
-        "ask --files src/gpt_review/main.py --files src/gpt_review/main.py what programming language is this code written in?"
-    ),
->>>>>>> 8e83c58d
     CLICase("github review --help"),
     CLICase(
         "ask --files src/gpt_review/__init__.py --files src/gpt_review/__init__.py what programming language is this code written in?"
