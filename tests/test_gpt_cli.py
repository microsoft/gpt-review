"""Pytest for ask_gpt/main.py"""
import os
import pytest
import subprocess
import sys

<<<<<<< HEAD
from review_gpt._gpt_cli import cli
=======
from ask_gpt._gpt_cli import cli
>>>>>>> bb7268df

ROOT_COMMANDS = [
    "--version",
    "--help",
]

ASK_COMMANDS = [
    "ask --help",
    "ask how are you",
]

ARGS = ROOT_COMMANDS + ASK_COMMANDS


@pytest.mark.parametrize("command", ARGS)
@pytest.mark.cli
def test_cli_gpt_cli(command):
    """Test gpt commands from installed CLI"""

    command_array = f"gpt {command}".split(" ")
    result = subprocess.run(
        command_array,
        stdout=subprocess.PIPE,
        stderr=subprocess.PIPE,
        check=False,
    )
    assert result.returncode == 0


def gpt_cli_test(command):
    os.environ["GPT_ASK_COMMANDS"] = "1"

    sys.argv[1:] = command.split(" ")
    if "--help" in command:
        with pytest.raises(SystemExit):
            cli()
    else:
        exit_code = cli()
        assert exit_code == 0


@pytest.mark.parametrize("command", ARGS)
@pytest.mark.integration
def test_int_gpt_cli(command):
    """Test gpt commands from installed CLI"""
    gpt_cli_test(command)


@pytest.mark.parametrize(
    "command",
    ARGS,
)
def test_gpt_cli(command, mock_openai):
    gpt_cli_test(command)<|MERGE_RESOLUTION|>--- conflicted
+++ resolved
@@ -4,11 +4,7 @@
 import subprocess
 import sys
 
-<<<<<<< HEAD
 from review_gpt._gpt_cli import cli
-=======
-from ask_gpt._gpt_cli import cli
->>>>>>> bb7268df
 
 ROOT_COMMANDS = [
     "--version",
