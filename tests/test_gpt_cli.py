"""Pytest for gpt_review/main.py"""
from dataclasses import dataclass
import os
import pytest
import subprocess
import sys

from gpt_review._gpt_cli import cli
import gpt_review.constants as C


@dataclass
class CLICase:
    command: str
    expected_error_message: str = ""
    expected_error_code: int = 0


ROOT_COMMANDS = [
    CLICase("--version"),
    CLICase("--help"),
]

ASK_COMMANDS = [
    CLICase("ask --help"),
    CLICase("ask how are you"),
    CLICase("ask --fast how are you"),
    CLICase(f"ask how are you --fast --max-tokens={C.MAX_TOKENS_DEFAULT}"),
    CLICase(
        "ask how are you --fast --max-tokens",
        """usage: gpt ask [-h] [--verbose] [--debug] [--only-show-errors]
               [--output {json,jsonc,yaml,yamlc,table,tsv,none}]
               [--query JMESPATH] [--max-tokens MAX_TOKENS]
               [--temperature TEMPERATURE] [--top-p TOP_P]
               [--frequency-penalty FREQUENCY_PENALTY]
               [--presence-penalty PRESENCE_PENALTY]
               <QUESTION> [<QUESTION> ...]
gpt ask: error: argument --max-tokens: expected one argument
""",
        2,
    ),
    CLICase(
        "ask how are you --fast --max-tokens 'test'",
        """usage: gpt ask [-h] [--verbose] [--debug] [--only-show-errors]
               [--output {json,jsonc,yaml,yamlc,table,tsv,none}]
               [--query JMESPATH] [--max-tokens MAX_TOKENS]
               [--temperature TEMPERATURE] [--top-p TOP_P]
               [--frequency-penalty FREQUENCY_PENALTY]
               [--presence-penalty PRESENCE_PENALTY]
               <QUESTION> [<QUESTION> ...]
gpt ask: error: argument --max-tokens: invalid int value: \"'test'\"
""",
        2,
    ),
    CLICase(
        f"ask how are you --fast --max-tokens {C.MAX_TOKENS_MIN-1}",
        f"ERROR: --max-tokens must be a(n) int between {C.MAX_TOKENS_MIN} and {C.MAX_TOKENS_MAX}\n",
        1,
    ),
    CLICase(f"ask how are you --fast --temperature {C.TEMPERATURE_DEFAULT}"),
    CLICase(
        f"ask how are you --temperature {C.TEMPERATURE_MAX+8}",
        f"ERROR: --temperature must be a(n) float between {C.TEMPERATURE_MIN} and {C.TEMPERATURE_MAX}\n",
        1,
    ),
    CLICase(f"ask how are you --fast --top-p {C.TOP_P_DEFAULT}"),
    CLICase(
        f"ask how are you --top-p {C.TOP_P_MAX+3.5}",
        f"ERROR: --top-p must be a(n) float between {C.TOP_P_MIN} and {C.TOP_P_MAX}\n",
        1,
    ),
    CLICase(f"ask how are you --fast --frequency-penalty {C.FREQUENCY_PENALTY_DEFAULT}"),
    CLICase(
        f"ask how are you --frequency-penalty {C.FREQUENCY_PENALTY_MAX+2}",
        f"ERROR: --frequency-penalty must be a(n) float between {C.FREQUENCY_PENALTY_MIN} and {C.FREQUENCY_PENALTY_MAX}\n",
        1,
    ),
    CLICase(f"ask how are you --fast --presence-penalty {C.PRESENCE_PENALTY_DEFAULT}"),
    CLICase(
        f"ask how are you --presence-penalty {C.PRESENCE_PENALTY_MAX+7.7}",
        f"ERROR: --presence-penalty must be a(n) float between {C.PRESENCE_PENALTY_MIN} and {C.PRESENCE_PENALTY_MAX}\n",
        1,
    ),
    CLICase(f"ask how are you --fast --max-tokens={C.MAX_TOKENS_DEFAULT} --temperature {C.TEMPERATURE_DEFAULT}"),
    CLICase(f"ask how are you --fast --max-tokens={C.MAX_TOKENS_DEFAULT} --top-p {C.TOP_P_DEFAULT}"),
    CLICase(
        f"ask how are you --fast --max-tokens {C.MAX_TOKENS_MAX+1} --top-p {C.TOP_P_DEFAULT}",
        f"ERROR: --max-tokens must be a(n) int between {C.MAX_TOKENS_MIN} and {C.MAX_TOKENS_MAX}\n",
        1,
    ),
    CLICase(
        f"ask how are you --fast --frequency-penalty {C.FREQUENCY_PENALTY_DEFAULT} --presence-penalty {C.PRESENCE_PENALTY_DEFAULT}"
    ),
    CLICase(
        f"ask how are you --fast --frequency-penalty {C.FREQUENCY_PENALTY_MAX+3} --presence-penalty {C.PRESENCE_PENALTY_MAX+7.7}",
        f"ERROR: --frequency-penalty must be a(n) float between {C.FREQUENCY_PENALTY_MIN} and {C.FREQUENCY_PENALTY_MAX}\n",
        1,
    ),
    CLICase(
        f"ask how are you --fast --max-tokens={C.MAX_TOKENS_DEFAULT} --temperature {C.TEMPERATURE_DEFAULT} --frequency-penalty {C.FREQUENCY_PENALTY_DEFAULT} --presence-penalty {C.FREQUENCY_PENALTY_MAX}"
    ),
    CLICase(
        f"""ask how are you --fast --max-tokens {C.MAX_TOKENS_DEFAULT} --top-p {C.TOP_P_DEFAULT} --frequency-penalty {C.FREQUENCY_PENALTY_DEFAULT} --presence-penalty {C.FREQUENCY_PENALTY_MAX}"""
    ),
<<<<<<< HEAD
    CLICase(
        "ask --files src/gpt_review/main.py --files src/gpt_review/main.py what programming language is this code written in?"
    ),
    CLICase("git commit --help"),
    # CLICase("git commit"),
    CLICase("github review --help"),
    CLICase("github review"),
=======
    CLICase("ask --files review.py --files review.py what programming language is this code written in?"),
    CLICase("ask --fast -f review.py what programming language is this code written in?"),
>>>>>>> c6a496c0
]

ARGS = ROOT_COMMANDS + ASK_COMMANDS


def gpt_cli_test(command: CLICase) -> None:
    os.environ["GPT_ASK_COMMANDS"] = "1"

    sys.argv[1:] = command.command.split(" ")

    try:
        exit_code = cli()
    except SystemExit as e:
        exit_code = e.code
    finally:
        assert exit_code == command.expected_error_code


@pytest.mark.parametrize("command", ARGS)
@pytest.mark.integration
def test_int_gpt_cli(command: CLICase, force_gpt_3: None) -> None:
    """Test gpt commands from CLI file"""
    gpt_cli_test(command)


@pytest.mark.parametrize(
    "command",
    ARGS,
)
def test_gpt_cli(command: CLICase, mock_openai: None) -> None:
    gpt_cli_test(command)


@pytest.mark.parametrize("command", ARGS)
@pytest.mark.cli
def test_cli_gpt_cli(command: CLICase) -> None:
    """Test gpt commands from installed CLI"""

    command_array = f"gpt {command.command}".split(" ")

    result = subprocess.run(
        command_array,
        stdout=subprocess.PIPE,
        stderr=subprocess.PIPE,
        check=False,
    )

    assert result.returncode == command.expected_error_code<|MERGE_RESOLUTION|>--- conflicted
+++ resolved
@@ -102,7 +102,6 @@
     CLICase(
         f"""ask how are you --fast --max-tokens {C.MAX_TOKENS_DEFAULT} --top-p {C.TOP_P_DEFAULT} --frequency-penalty {C.FREQUENCY_PENALTY_DEFAULT} --presence-penalty {C.FREQUENCY_PENALTY_MAX}"""
     ),
-<<<<<<< HEAD
     CLICase(
         "ask --files src/gpt_review/main.py --files src/gpt_review/main.py what programming language is this code written in?"
     ),
@@ -110,10 +109,8 @@
     # CLICase("git commit"),
     CLICase("github review --help"),
     CLICase("github review"),
-=======
     CLICase("ask --files review.py --files review.py what programming language is this code written in?"),
     CLICase("ask --fast -f review.py what programming language is this code written in?"),
->>>>>>> c6a496c0
 ]
 
 ARGS = ROOT_COMMANDS + ASK_COMMANDS
