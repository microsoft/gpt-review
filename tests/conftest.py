--- conflicted
+++ resolved
@@ -43,8 +43,7 @@
         return MockIndex()
 
     monkeypatch.setattr("openai.ChatCompletion.create", mock_create)
-<<<<<<< HEAD
-    monkeypatch.setattr("llama_index.GPTSimpleVectorIndex.from_documents", from_documents)
+    monkeypatch.setattr("llama_index.GPTVectorStoreIndex.from_documents", from_documents)
 
 
 @pytest.fixture
@@ -92,7 +91,4 @@
     def mock_init(cls):
         return MockGit()
 
-    monkeypatch.setattr("git.repo.Repo.init", mock_init)
-=======
-    monkeypatch.setattr("llama_index.GPTVectorStoreIndex.from_documents", from_documents)
->>>>>>> 0ba4fa15
+    monkeypatch.setattr("git.repo.Repo.init", mock_init)