--- conflicted
+++ resolved
@@ -102,7 +102,6 @@
 
 
 @pytest.fixture
-<<<<<<< HEAD
 def mock_devops(monkeypatch) -> None:
     """
     Mock Azure DevOps Functions with monkeypatch
@@ -157,7 +156,8 @@
     monkeypatch.setenv("AZURE_DEVOPS_REPOSITORY", kv_client.get_secret("azure-devops-repository").value)
     monkeypatch.setenv("AZURE_DEVOPS_PULL_REQUEST", kv_client.get_secret("azure-devops-pull-request").value)
     monkeypatch.setenv("AZURE_DEVOPS_TOKEN", kv_client.get_secret("azure-devops-token").value)
-=======
+
+
 def report_config():
     """Load sample.report.yaml file"""
     return load_report_config("config.summary.template.yml")
@@ -179,5 +179,4 @@
     """Load test.diff file"""
     with open("tests/mock.diff", "r") as diff_file:
         diff = diff_file.read()
-    return diff
->>>>>>> 773cf6ef
+    return diff