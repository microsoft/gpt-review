--- conflicted
+++ resolved
@@ -1,8 +1,4 @@
-<<<<<<< HEAD
-name: 'action-gpt'
-=======
 name: 'gpt-review'
->>>>>>> b27aa382
 description: 'Review your PRs with a GPT Model from Azure Open AI'
 branding:
   icon: 'eye'
