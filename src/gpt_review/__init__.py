#   -------------------------------------------------------------
#   Copyright (c) Microsoft Corporation. All rights reserved.
#   Licensed under the MIT License. See LICENSE in project root for information.
#   -------------------------------------------------------------
"""Easy GPT CLI"""
from __future__ import annotations

<<<<<<< HEAD
from knack.help_files import helps

__version__ = "0.5.0"


def _help_text(help_type, short_summary) -> str:
    return f"""
type: {help_type}
short-summary: {short_summary}
"""


helps[""] = _help_text("group", "Easily interact with GPT APIs.")
helps["git"] = _help_text("group", "Use GPT enchanced git commands.")
helps["github"] = _help_text("group", "Use GPT with GitHub Repositories.")
helps["devops"] = _help_text("group", "Use GPT with Azure DevOps Repositories.")
=======
__version__ = "0.5.1"
>>>>>>> e750415a
<|MERGE_RESOLUTION|>--- conflicted
+++ resolved
@@ -5,10 +5,9 @@
 """Easy GPT CLI"""
 from __future__ import annotations
 
-<<<<<<< HEAD
 from knack.help_files import helps
 
-__version__ = "0.5.0"
+__version__ = "0.5.1"
 
 
 def _help_text(help_type, short_summary) -> str:
@@ -21,7 +20,4 @@
 helps[""] = _help_text("group", "Easily interact with GPT APIs.")
 helps["git"] = _help_text("group", "Use GPT enchanced git commands.")
 helps["github"] = _help_text("group", "Use GPT with GitHub Repositories.")
-helps["devops"] = _help_text("group", "Use GPT with Azure DevOps Repositories.")
-=======
-__version__ = "0.5.1"
->>>>>>> e750415a
+helps["devops"] = _help_text("group", "Use GPT with Azure DevOps Repositories.")