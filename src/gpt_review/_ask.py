--- conflicted
+++ resolved
@@ -2,12 +2,8 @@
 import logging
 import os
 import time
-<<<<<<< HEAD
-from typing import Dict
-=======
-from typing import List
+from typing import Dict, List
 from typing_extensions import override
->>>>>>> 67aa5dca
 from knack import CLICommandsLoader
 from knack.arguments import ArgumentsContext
 from knack.commands import CommandGroup
@@ -145,7 +141,6 @@
         raise CLIError(f"--{name} must be a(n) {type(param).__name__} between {min_value} and {max_value}")
 
 
-<<<<<<< HEAD
 def _ask(
     question,
     max_tokens=C.MAX_TOKENS_DEFAULT,
@@ -153,10 +148,8 @@
     top_p=C.TOP_P_DEFAULT,
     frequency_penalty=C.FREQUENCY_PENALTY_DEFAULT,
     presence_penalty=C.PRESENCE_PENALTY_DEFAULT,
+    files=None,
 ) -> Dict[str, str]:
-=======
-def _ask(question, max_tokens=100, temperature=0.7, top_p=0.5, frequency_penalty=0.5, presence_penalty=0, files=None):
->>>>>>> 67aa5dca
     """Ask GPT a question.
 
     Args:
