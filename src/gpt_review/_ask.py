--- conflicted
+++ resolved
@@ -130,105 +130,6 @@
         openai.api_key = os.environ["OPENAI_API_KEY"] = kv_client.get_secret("azure-openai-key").value  # type: ignore
 
 
-<<<<<<< HEAD
-def _call_gpt(
-    prompt: str,
-    temperature=0.10,
-    max_tokens=500,
-    top_p=1.0,
-    frequency_penalty=0.5,
-    presence_penalty=0.0,
-    retry=0,
-    messages=None,
-    fast: bool = False,
-    large: bool = False,
-) -> str:
-    """
-    Call GPT-4 with the given prompt.
-
-    Args:
-        prompt (str): The prompt to send to GPT-4.
-        temperature (float, optional): The temperature to use. Defaults to 0.10.
-        max_tokens (int, optional): The maximum number of tokens to generate. Defaults to 500.
-        top_p (float, optional): The top_p to use. Defaults to 1.
-        frequency_penalty (float, optional): The frequency penalty to use. Defaults to 0.5.
-        presence_penalty (float, optional): The presence penalty to use. Defaults to 0.0.
-        retry (int, optional): The number of times to retry the request. Defaults to 0.
-        messages (List[Dict[str, str]], optional): The messages to send to GPT-4. Defaults to None.
-        fast (bool, optional): Whether to use the fast model. Defaults to False.
-        large (bool, optional): Whether to use the large model. Defaults to False.
-
-    Returns:
-        str: The response from GPT-4.
-    """
-    messages = messages or [{"role": "user", "content": prompt}]
-    try:
-        engine = _get_engine(prompt, max_tokens=max_tokens, fast=fast, large=large)
-        logging.info("Model Selected based on prompt size: %s", engine)
-
-        logging.info("Prompt sent to GPT: %s\n", prompt)
-        completion = openai.ChatCompletion.create(
-            engine=engine,
-            messages=messages,
-            max_tokens=max_tokens,
-            temperature=temperature,
-            top_p=top_p,
-            frequency_penalty=frequency_penalty,
-            presence_penalty=presence_penalty,
-        )
-        return completion.choices[0].message.content  # type: ignore
-    except RateLimitError as error:
-        if retry < C.MAX_RETRIES:
-            logging.warning("Call to GPT failed due to rate limit, retry attempt %s of %s", retry, C.MAX_RETRIES)
-
-            wait_time = int(error.headers["Retry-After"]) if error.headers["Retry-After"] else retry * 10
-            logging.warning(f"Waiting for {wait_time} seconds before retrying.")
-
-            time.sleep(wait_time)
-
-            return _call_gpt(prompt, temperature, max_tokens, top_p, frequency_penalty, presence_penalty, retry + 1)
-        raise RateLimitError("Retry limit exceeded") from error
-
-
-def _get_engine(prompt: str, max_tokens: int, fast: bool = False, large: bool = False) -> str:
-    """
-    Get the Engine based on the prompt length.
-    - when greater then 8k use gpt-4-32k
-    - otherwise use gpt-4
-    - enable fast to use gpt-35-turbo for small prompts
-
-    Args:
-        prompt (str): The prompt to send to GPT-4.
-        max_tokens (int): The maximum number of tokens to generate.
-        fast (bool, optional): Whether to use the fast model. Defaults to False.
-        large (bool, optional): Whether to use the large model. Defaults to False.
-
-    Returns:
-        str: The engine to use.
-    """
-    tokens = _count_tokens(prompt)
-    if large or tokens + max_tokens > 8000:
-        return "gpt-4-32k"
-    if tokens + max_tokens > 4000:
-        return "gpt-4"
-    return "gpt-35-turbo" if fast else "gpt-4"
-
-
-def _count_tokens(prompt) -> int:
-    """
-    Determine number of tokens in prompt.
-
-    Args:
-        prompt (str): The prompt to send to GPT-4.
-
-    Returns:
-        int: The number of tokens in the prompt.
-    """
-    return int(len(prompt) / 4 * 3)
-
-
-=======
->>>>>>> f656f264
 class AskCommandGroup(GPTCommandGroup):
     """Ask Command Group."""
 
