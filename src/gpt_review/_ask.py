"""Ask GPT a question."""
import logging
import os
from typing import Dict, List, Optional
from knack import CLICommandsLoader
from knack.arguments import ArgumentsContext
from knack.commands import CommandGroup
from knack.util import CLIError

import openai
from azure.identity import DefaultAzureCredential
from azure.keyvault.secrets import SecretClient

from gpt_review._command import GPTCommandGroup
from gpt_review._llama_index import _query_index
from gpt_review._openai import _call_gpt
import gpt_review.constants as C


DEFAULT_KEY_VAULT = "https://dciborow-openai.vault.azure.net/"


def validate_parameter_range(namespace) -> None:
    """
    Validate the following parameters:
    - max_tokens is in [1,4000]
    - temperature is in [0,1]
    - top_p is in [0,1]
    - frequency_penalty is in [0,2]
    - presence_penalty is in [0,2]

    Args:
        namespace (argparse.Namespace): The namespace to validate.

    Raises:
        CLIError: If the parameter is not within the allowed range.
    """
    _range_validation(namespace.max_tokens, "max-tokens", C.MAX_TOKENS_MIN, C.MAX_TOKENS_MAX)
    _range_validation(namespace.temperature, "temperature", C.TEMPERATURE_MIN, C.TEMPERATURE_MAX)
    _range_validation(namespace.top_p, "top-p", C.TOP_P_MIN, C.TOP_P_MAX)
    _range_validation(
        namespace.frequency_penalty, "frequency-penalty", C.FREQUENCY_PENALTY_MIN, C.FREQUENCY_PENALTY_MAX
    )
    _range_validation(namespace.presence_penalty, "presence-penalty", C.PRESENCE_PENALTY_MIN, C.PRESENCE_PENALTY_MAX)


def _range_validation(param, name, min_value, max_value) -> None:
    """Validates that the given parameter is within the allowed range

    Args:
        param (int or float): The parameter value to validate.
        name (str): The name of the parameter.
        min_value (int or float): The minimum allowed value for the parameter.
        max_value (int or float): The maximum allowed value for the parameter.

    Raises:
        CLIError: If the parameter is not within the allowed range.
    """
    if param is not None and (param < min_value or param > max_value):
        raise CLIError(f"--{name} must be a(n) {type(param).__name__} between {min_value} and {max_value}")


def _ask(
    question: List[str],
    max_tokens: int = C.MAX_TOKENS_DEFAULT,
    temperature: float = C.TEMPERATURE_DEFAULT,
    top_p: float = C.TOP_P_DEFAULT,
    frequency_penalty: float = C.FREQUENCY_PENALTY_DEFAULT,
    presence_penalty: float = C.PRESENCE_PENALTY_DEFAULT,
    files: Optional[List[str]] = None,
    messages=None,
    fast: bool = False,
    large: bool = False,
    directory: Optional[str] = None,
<<<<<<< HEAD
    refresh: bool = False,
=======
    reset: bool = False,
>>>>>>> f759c955
    required_exts: Optional[List[str]] = None,
    hidden: bool = False,
    recursive: bool = False,
    repository: Optional[str] = None,
    branch: str = "main",
) -> Dict[str, str]:
    """
    Ask GPT a question.

    Args:
        question (List[str]): The question to ask GPT.
        max_tokens (int, optional): The maximum number of tokens to generate. Defaults to C.MAX_TOKENS_DEFAULT.
        temperature (float, optional): Controls randomness. Defaults to C.TEMPERATURE_DEFAULT.
        top_p (float, optional): Controls diversity via nucleus sampling. Defaults to C.TOP_P_DEFAULT.
        frequency_penalty (float, optional): How much to penalize new tokens based on their existing frequency in the
            text so far. Defaults to C.FREQUENCY_PENALTY_DEFAULT.
        presence_penalty (float, optional): How much to penalize new tokens based on whether they appear in the text so
            far. Defaults to C.PRESENCE_PENALTY_DEFAULT.
        files (Optional[List[str]], optional): The files to search. Defaults to None.
        messages ([type], optional): [description]. Defaults to None.
        fast (bool, optional): Use the fast model. Defaults to False.
        large (bool, optional): Use the large model. Defaults to False.
        directory (Optional[str], optional): The directory to search. Defaults to None.
        reset (bool, optional): Whether to reset the index. Defaults to False.
        required_exts (Optional[List[str]], optional): The required file extensions. Defaults to None.
        hidden (bool, optional): Include hidden files. Defaults to False.
        recursive (bool, optional): Recursively search the directory. Defaults to False.
        repository (Optional[str], optional): The repository to search. Defaults to None.

    Returns:
            Dict[str, str]: The response from GPT.
    """
    _load_azure_openai_context()

    prompt = " ".join(question)

    if files or directory or repository:
        response = _query_index(
            prompt,
            files,
            input_dir=directory,
<<<<<<< HEAD
            refresh=refresh,
=======
            reset=reset,
>>>>>>> f759c955
            exclude_hidden=not hidden,
            recursive=recursive,
            required_exts=required_exts,
            repository=repository,
            branch=branch,
            fast=fast,
            large=large,
        )
    else:
        response = _call_gpt(
            prompt=prompt,
            max_tokens=max_tokens,
            temperature=temperature,
            top_p=top_p,
            frequency_penalty=frequency_penalty,
            presence_penalty=presence_penalty,
            fast=fast,
            large=large,
            messages=messages,
        )
    logging.info(response)
    return {"response": response}


def _load_azure_openai_context() -> None:
    """
    Load the Azure OpenAI context.

    If the environment variables are not set, retrieve the values from Azure Key Vault.

    Set both the environment variables and the openai package variables.
    - Without setting the environment variables, the integration tests fail.
    - Without setting the openai package variables, the cli tests fail.
    """
    openai.api_type = os.environ["OPENAI_API_TYPE"] = "azure"
    openai.api_version = os.environ["OPENAI_API_VERSION"] = "2023-03-15-preview"

    if os.getenv("AZURE_OPENAI_API"):
        openai.api_base = os.environ["OPENAI_API_BASE"] = os.getenv("AZURE_OPENAI_API")  # type: ignore
        openai.api_key = os.environ["OPENAI_API_KEY"] = os.getenv("AZURE_OPENAI_API_KEY")  # type: ignore
    else:  # pragma: no cover
        kv_client = SecretClient(
            vault_url=os.getenv("AZURE_KEY_VAULT_URL", DEFAULT_KEY_VAULT), credential=DefaultAzureCredential()
        )
        openai.api_base = os.environ["OPENAI_API_BASE"] = kv_client.get_secret("azure-open-ai").value  # type: ignore
        openai.api_key = os.environ["OPENAI_API_KEY"] = kv_client.get_secret("azure-openai-key").value  # type: ignore


class AskCommandGroup(GPTCommandGroup):
    """Ask Command Group."""

    @staticmethod
    def load_command_table(loader: CLICommandsLoader) -> None:
        with CommandGroup(loader, "", "gpt_review._ask#{}") as group:
            group.command("ask", "_ask", is_preview=True)

    @staticmethod
    def load_arguments(loader: CLICommandsLoader) -> None:
        with ArgumentsContext(loader, "ask") as args:
            args.positional("question", type=str, nargs="+", help="Provide a question to ask GPT.")
            args.argument(
                "fast",
                help="Use gpt-35-turbo for prompts < 4000 tokens.",
                default=False,
                action="store_true",
            )
            args.argument(
                "large",
                help="Use gpt-4-32k for prompts.",
                default=False,
                action="store_true",
            )
            args.argument(
                "temperature",
                type=float,
                help="Sets the level of creativity/randomness.",
                validator=validate_parameter_range,
            )
            args.argument(
                "max_tokens",
                type=int,
                help="The maximum number of tokens to generate.",
                validator=validate_parameter_range,
            )
            args.argument(
                "top_p",
                type=float,
                help="Also sets the level of creativity/randomness. Adjust temperature or top p but not both.",
                validator=validate_parameter_range,
            )
            args.argument(
                "frequency_penalty",
                type=float,
                help="Reduce the chance of repeating a token based on current frequency in the text.",
                validator=validate_parameter_range,
            )
            args.argument(
                "presence_penalty",
                type=float,
                help="Reduce the chance of repeating any token that has appeared in the text so far.",
                validator=validate_parameter_range,
            )
            args.argument(
                "files",
                type=str,
                help="Ask question about a file. Can be used multiple times.",
                default=None,
                action="append",
                options_list=("--files", "-f"),
            )
            args.argument(
                "directory",
                type=str,
                help="Path of the directory to index. Use --recursive (or -r) to index subdirectories.",
                default=None,
                options_list=("--directory", "-d"),
            )
            args.argument(
                "required_exts",
                type=str,
                help="Required extensions when indexing a directory. Requires --directory. Can be used multiple times.",
                default=None,
                action="append",
            )
            args.argument(
                "hidden",
                help="Include hidden files when indexing a directory. Requires --directory.",
                default=False,
                action="store_true",
            )
            args.argument(
                "recursive",
                help="Recursively index a directory. Requires --directory.",
                default=False,
                action="store_true",
                options_list=("--recursive", "-r"),
            )
            args.argument(
                "repository",
                type=str,
                help="Repository to index. Default: None.",
                default=None,
                options_list=("--repository", "-repo"),
            )
            args.argument(
                "branch",
                type=str,
                help="Branch to index. Default: main.",
                default="main",
                options_list=("--branch", "-b"),
            )
            args.argument(
<<<<<<< HEAD
                "refresh",
                help="Refresh the index. Requires --directory, --files, or --repository.",
=======
                "reset",
                help="Reset the index, overwriting the directory. Requires --directory, --files, or --repository.",
>>>>>>> f759c955
                default=False,
                action="store_true",
            )<|MERGE_RESOLUTION|>--- conflicted
+++ resolved
@@ -72,11 +72,7 @@
     fast: bool = False,
     large: bool = False,
     directory: Optional[str] = None,
-<<<<<<< HEAD
-    refresh: bool = False,
-=======
     reset: bool = False,
->>>>>>> f759c955
     required_exts: Optional[List[str]] = None,
     hidden: bool = False,
     recursive: bool = False,
@@ -118,11 +114,7 @@
             prompt,
             files,
             input_dir=directory,
-<<<<<<< HEAD
-            refresh=refresh,
-=======
             reset=reset,
->>>>>>> f759c955
             exclude_hidden=not hidden,
             recursive=recursive,
             required_exts=required_exts,
@@ -275,13 +267,8 @@
                 options_list=("--branch", "-b"),
             )
             args.argument(
-<<<<<<< HEAD
-                "refresh",
-                help="Refresh the index. Requires --directory, --files, or --repository.",
-=======
                 "reset",
                 help="Reset the index, overwriting the directory. Requires --directory, --files, or --repository.",
->>>>>>> f759c955
                 default=False,
                 action="store_true",
             )