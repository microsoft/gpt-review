--- conflicted
+++ resolved
@@ -24,11 +24,7 @@
 dependencies = [
   'azure-identity',
   'azure-keyvault-secrets',
-<<<<<<< HEAD
-  'llama-index>=0.6.0,<=0.6.2',
-=======
   'llama-index>=0.6.0,<=0.6.5',
->>>>>>> 98403e36
   'httpx',
   'GitPython',
   'knack',
