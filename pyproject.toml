[build-system]
requires = ["flit"]
build-backend = "flit.buildapi"

[project]
<<<<<<< HEAD
name =  "easy-gpt"
=======
name =  "gpt-review"
>>>>>>> b27aa382
authors = [
    {name = "Daniel Ciborowski", email = "dciborow@microsoft.com"},
]
description = "Python Project for reviewing GitHub PRs with Open AI and Chat-GPT."
readme = "README.md"
classifiers = [
    "Development Status :: 3 - Alpha",
    "Intended Audience :: Developers",
    "License :: OSI Approved :: MIT License",
    "Programming Language :: Python :: 3 :: Only",
    "Programming Language :: Python :: 3.7",
    "Programming Language :: Python :: 3.8",
    "Programming Language :: Python :: 3.9",
    "Programming Language :: Python :: 3.10"
]
requires-python = ">=3.7"
dynamic = ["version"]
dependencies = [
  'azure-identity',
  'azure-keyvault-secrets',
  'llama-index',
  'httpx',
  'GitPython',
  'knack',
  'openai',
  'requests',
  "pyyaml",
]

[project.optional-dependencies]
test = [
    "bandit[toml]==1.7.4",
    "black==23.1.0",
    "check-manifest==0.48",
    "flake8-bugbear==23.3.12",
    "flake8-docstrings",
    "flake8-formatter_junit_xml",
    "flake8",
    "flake8-pyproject",
    "pre-commit==2.17.0",
    "pylint==2.17.0",
    "pylint_junit",
    "pytest-cov>=3.0.0",
    "pytest-mock",
    "pytest-runner",
    "pytest>=7.2.2",
    "pytest-github-actions-annotate-failures",
    "shellcheck-py==0.9.0.2"
]

[project.scripts]
<<<<<<< HEAD
gpt = "easy_gpt.main:__main__"
=======
gpt = "gpt_review.main:__main__"
>>>>>>> b27aa382

[project.urls]
Documentation = "https://github.com/dciborow/action-gpt/tree/main#readme"
Source = "https://github.com/dciborow/action-gpt"
Tracker = "https://github.com/dciborow/action-gpt/issues"

[tool.flit.module]
<<<<<<< HEAD
name = "easy_gpt"
=======
name = "gpt_review"
>>>>>>> b27aa382

[tool.bandit]
exclude_dirs = ["build","dist","tests","scripts"]
number = 4
recursive = true
targets = "src"

[tool.black]
line-length = 120
fast = true

[tool.coverage.run]
branch = true

[tool.coverage.report]
fail_under = 100

[tool.flake8]
max-line-length = 120
select = "F,E,W,B,B901,B902,B903"
exclude = [
    ".eggs",
    ".git",
    ".tox",
    "nssm",
    "obj",
    "out",
    "packages",
    "pywin32",
    "tests",
    "swagger_client"
]
ignore = [
    "E722",
    "B001",
    "W503",
    "E203"
]

[tool.pyright]
include = ["src"]
exclude = [
    "**/node_modules",
    "**/__pycache__",
]
venv = "env37"

reportMissingImports = true
reportMissingTypeStubs = false

pythonVersion = "3.7"
pythonPlatform = "Linux"

executionEnvironments = [
  { root = "src" }
]

[tool.pytest.ini_options]
# addopts = "--cov-report xml:coverage.xml --cov src --cov-fail-under 0 --cov-append -m 'not integration'"
pythonpath = [
  "."
]
testpaths = "tests"
# junit_family = "xunit2"
markers = [
    "integration: marks as integration test",
    "notebooks: marks as notebook test",
    "gpu: marks as gpu test",
    "spark: marks tests which need Spark",
    "slow: marks tests as slow",
    "unit: fast offline tests",
    "cli: test installed CLI",
]

[tool.tox]
legacy_tox_ini = """
[tox]
envlist = py, integration, spark, all

[testenv]
commands =
    pytest -m "not integration and not spark" {posargs}

[testenv:integration]
commands =
    pytest -m "integration" {posargs}

[testenv:spark]
extras = spark
setenv =
       PYSPARK_DRIVER_PYTHON = {envpython}
       PYSPARK_PYTHON = {envpython}
commands =
    pytest -m "spark" {posargs}

[testenv:all]
extras = all
setenv =
       PYSPARK_DRIVER_PYTHON = {envpython}
       PYSPARK_PYTHON = {envpython}
commands =
    pytest {posargs}
"""

[tool.pylint]
extension-pkg-whitelist= [
    "numpy",
    "torch",
    "cv2",
    "pyodbc",
    "pydantic",
    "ciso8601",
    "netcdf4",
    "scipy"
]
ignore="CVS"
ignore-patterns="test.*?py,conftest.py"
init-hook='import sys; sys.setrecursionlimit(8 * sys.getrecursionlimit())'
jobs=0
limit-inference-results=100
persistent="yes"
suggestion-mode="yes"
unsafe-load-any-extension="no"

[tool.pylint.'MESSAGES CONTROL']
enable="c-extension-no-member"

[tool.pylint.'REPORTS']
evaluation="10.0 - ((float(5 * error + warning + refactor + convention) / statement) * 10)"
output-format="text"
reports="no"
score="yes"

[tool.pylint.'REFACTORING']
max-nested-blocks=5
never-returning-functions="sys.exit"

[tool.pylint.'BASIC']
argument-naming-style="snake_case"
attr-naming-style="snake_case"
bad-names= [
    "foo",
    "bar"
]
class-attribute-naming-style="any"
class-naming-style="PascalCase"
const-naming-style="UPPER_CASE"
docstring-min-length=-1
function-naming-style="snake_case"
good-names= [
    "i",
    "j",
    "k",
    "ex",
    "Run",
    "_"
]
include-naming-hint="yes"
inlinevar-naming-style="any"
method-naming-style="snake_case"
module-naming-style="any"
no-docstring-rgx="^_"
property-classes="abc.abstractproperty"
variable-naming-style="snake_case"

[tool.pylint.'FORMAT']
ignore-long-lines="^\\s*(# )?.*['\"]?<?https?://\\S+>?"
indent-after-paren=4
indent-string='    '
max-line-length=120
max-module-lines=1000
single-line-class-stmt="no"
single-line-if-stmt="no"

[tool.pylint.'LOGGING']
logging-format-style="old"
logging-modules="logging"

[tool.pylint.'MISCELLANEOUS']
notes= [
    "FIXME",
    "XXX",
    "TODO"
]

[tool.pylint.'SIMILARITIES']
ignore-comments="yes"
ignore-docstrings="yes"
ignore-imports="yes"
min-similarity-lines=7

[tool.pylint.'SPELLING']
max-spelling-suggestions=4
spelling-store-unknown-words="no"

[tool.pylint.'STRING']
check-str-concat-over-line-jumps="no"

[tool.pylint.'TYPECHECK']
contextmanager-decorators="contextlib.contextmanager"
generated-members="numpy.*,np.*,pyspark.sql.functions,collect_list"
ignore-mixin-members="yes"
ignore-none="yes"
ignore-on-opaque-inference="yes"
ignored-classes="optparse.Values,thread._local,_thread._local,numpy,torch,swagger_client"
ignored-modules="numpy,torch,swagger_client,netCDF4,scipy"
missing-member-hint="yes"
missing-member-hint-distance=1
missing-member-max-choices=1

[tool.pylint.'VARIABLES']
additional-builtins="dbutils"
allow-global-unused-variables="yes"
callbacks= [
    "cb_",
    "_cb"
]
dummy-variables-rgx="_+$|(_[a-zA-Z0-9_]*[a-zA-Z0-9]+?$)|dummy|^ignored_|^unused_"
ignored-argument-names="_.*|^ignored_|^unused_"
init-import="no"
redefining-builtins-modules="six.moves,past.builtins,future.builtins,builtins,io"

[tool.pylint.'CLASSES']
defining-attr-methods= [
    "__init__",
    "__new__",
    "setUp",
    "__post_init__"
]
exclude-protected= [
    "_asdict",
    "_fields",
    "_replace",
    "_source",
    "_make"
]
valid-classmethod-first-arg="cls"
valid-metaclass-classmethod-first-arg="cls"

[tool.pylint.'DESIGN']
max-args=5
max-attributes=7
max-bool-expr=5
max-branches=12
max-locals=15
max-parents=7
max-public-methods=20
max-returns=6
max-statements=50
min-public-methods=2

[tool.pylint.'IMPORTS']
allow-wildcard-with-all="no"
analyse-fallback-blocks="no"
deprecated-modules="optparse,tkinter.tix"<|MERGE_RESOLUTION|>--- conflicted
+++ resolved
@@ -3,11 +3,7 @@
 build-backend = "flit.buildapi"
 
 [project]
-<<<<<<< HEAD
-name =  "easy-gpt"
-=======
 name =  "gpt-review"
->>>>>>> b27aa382
 authors = [
     {name = "Daniel Ciborowski", email = "dciborow@microsoft.com"},
 ]
@@ -59,11 +55,7 @@
 ]
 
 [project.scripts]
-<<<<<<< HEAD
-gpt = "easy_gpt.main:__main__"
-=======
 gpt = "gpt_review.main:__main__"
->>>>>>> b27aa382
 
 [project.urls]
 Documentation = "https://github.com/dciborow/action-gpt/tree/main#readme"
@@ -71,11 +63,7 @@
 Tracker = "https://github.com/dciborow/action-gpt/issues"
 
 [tool.flit.module]
-<<<<<<< HEAD
-name = "easy_gpt"
-=======
 name = "gpt_review"
->>>>>>> b27aa382
 
 [tool.bandit]
 exclude_dirs = ["build","dist","tests","scripts"]
@@ -330,4 +318,10 @@
 [tool.pylint.'IMPORTS']
 allow-wildcard-with-all="no"
 analyse-fallback-blocks="no"
-deprecated-modules="optparse,tkinter.tix"+deprecated-modules="optparse,tkinter.tix"
+
+[tool.pylint.'EXCEPTIONS']
+overgeneral-exceptions= [
+    "BaseException",
+    "Exception"
+]